--- conflicted
+++ resolved
@@ -1,12 +1,10 @@
-<<<<<<< HEAD
-Version 0.8.X (2013-05-XX)
+Version 0.8.3 (2013-05-XX)
 --------------------------
 JS tracker: bumped to 0.11.2
 JS tracker: added unstructured events, thanks @rgabo, @tarsolya, @lackac (#198)
 JS tracker: remove leading ampersand in querystring (#188)
 Common: completed splitting custom event type into: unstructured and structured events (#133)
 
-=======
 Version 0.8.2 (2013-05-08)
 --------------------------
 Clojure Collector: bumped to 0.4.0
@@ -14,7 +12,6 @@
 Clojure Collector: check/potentially bump lein-ring dependency in project.clj (#222)
 Clojure Collector: simplify building Clojure Collector, thanks @butlermh (#223, #225)
 Clojure Collector: fix Tomcat log bug of missing cs(Referer) (#220)
->>>>>>> 2728958c
 
 Version 0.8.1 (2013-04-12)
 --------------------------
